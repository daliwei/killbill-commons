--- conflicted
+++ resolved
@@ -20,11 +20,7 @@
     <parent>
         <artifactId>killbill-embeddeddb</artifactId>
         <groupId>org.kill-bill.commons</groupId>
-<<<<<<< HEAD
-        <version>0.15.seventeen-SNAPSHOT</version>
-=======
-        <version>0.16-SNAPSHOT</version>
->>>>>>> 683c58ea
+        <version>0.16.seventeen-SNAPSHOT</version>
         <relativePath>../pom.xml</relativePath>
     </parent>
     <artifactId>killbill-embeddeddb-postgresql</artifactId>
