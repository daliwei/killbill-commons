--- conflicted
+++ resolved
@@ -19,11 +19,7 @@
     <parent>
         <artifactId>killbill-embeddeddb</artifactId>
         <groupId>org.kill-bill.commons</groupId>
-<<<<<<< HEAD
-        <version>0.21.2-SNAPSHOT</version>
-=======
         <version>0.21.3-SNAPSHOT</version>
->>>>>>> 2e8ae467
         <relativePath>../pom.xml</relativePath>
     </parent>
     <artifactId>killbill-embeddeddb-common</artifactId>
