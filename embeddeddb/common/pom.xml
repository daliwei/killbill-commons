<?xml version="1.0" encoding="UTF-8"?>
<!--
  ~ Copyright 2010-2013 Ning, Inc.
  ~
  ~ Ning licenses this file to you under the Apache License, version 2.0
  ~ (the "License"); you may not use this file except in compliance with the
  ~ License.  You may obtain a copy of the License at:
  ~
  ~    http://www.apache.org/licenses/LICENSE-2.0
  ~
  ~ Unless required by applicable law or agreed to in writing, software
  ~ distributed under the License is distributed on an "AS IS" BASIS, WITHOUT
  ~ WARRANTIES OR CONDITIONS OF ANY KIND, either express or implied.  See the
  ~ License for the specific language governing permissions and limitations
  ~ under the License.
  -->
<project xmlns="http://maven.apache.org/POM/4.0.0" xmlns:xsi="http://www.w3.org/2001/XMLSchema-instance" xsi:schemaLocation="http://maven.apache.org/POM/4.0.0 http://maven.apache.org/xsd/maven-4.0.0.xsd">
    <modelVersion>4.0.0</modelVersion>
    <parent>
        <artifactId>killbill-embeddeddb</artifactId>
        <groupId>org.kill-bill.commons</groupId>
<<<<<<< HEAD
        <version>0.15.ha-SNAPSHOT</version>
=======
        <version>0.16.seventeen-SNAPSHOT</version>
>>>>>>> f07beb61
        <relativePath>../pom.xml</relativePath>
    </parent>
    <artifactId>killbill-embeddeddb-common</artifactId>
    <name>Kill Bill library of embedded dbs: common</name>
    <dependencies>
        <dependency>
            <groupId>com.zaxxer</groupId>
            <artifactId>HikariCP-java6</artifactId>
        </dependency>
        <dependency>
            <groupId>org.slf4j</groupId>
            <artifactId>slf4j-api</artifactId>
        </dependency>
    </dependencies>
</project><|MERGE_RESOLUTION|>--- conflicted
+++ resolved
@@ -19,21 +19,13 @@
     <parent>
         <artifactId>killbill-embeddeddb</artifactId>
         <groupId>org.kill-bill.commons</groupId>
-<<<<<<< HEAD
-        <version>0.15.ha-SNAPSHOT</version>
-=======
-        <version>0.16.seventeen-SNAPSHOT</version>
->>>>>>> f07beb61
+        <version>0.16.ha-SNAPSHOT</version>
         <relativePath>../pom.xml</relativePath>
     </parent>
     <artifactId>killbill-embeddeddb-common</artifactId>
     <name>Kill Bill library of embedded dbs: common</name>
     <dependencies>
         <dependency>
-            <groupId>com.zaxxer</groupId>
-            <artifactId>HikariCP-java6</artifactId>
-        </dependency>
-        <dependency>
             <groupId>org.slf4j</groupId>
             <artifactId>slf4j-api</artifactId>
         </dependency>
