--- conflicted
+++ resolved
@@ -21,11 +21,7 @@
     <parent>
         <artifactId>killbill-embeddeddb</artifactId>
         <groupId>org.kill-bill.commons</groupId>
-<<<<<<< HEAD
-        <version>0.20.13-SNAPSHOT</version>
-=======
-        <version>0.20.14-SNAPSHOT</version>
->>>>>>> aef96bb5
+        <version>0.21.0-SNAPSHOT</version>
         <relativePath>../pom.xml</relativePath>
     </parent>
     <artifactId>killbill-embeddeddb-mysql</artifactId>
