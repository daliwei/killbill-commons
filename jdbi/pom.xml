--- conflicted
+++ resolved
@@ -19,11 +19,7 @@
     <parent>
         <artifactId>killbill-commons</artifactId>
         <groupId>com.ning.billing.commons</groupId>
-<<<<<<< HEAD
-        <version>0.1.6-SNAPSHOT</version>
-=======
         <version>0.1.7-SNAPSHOT</version>
->>>>>>> f92b448e
         <relativePath>../pom.xml</relativePath>
     </parent>
     <artifactId>killbill-jdbi</artifactId>
@@ -73,9 +69,5 @@
             <scope>test</scope>
         </dependency>
     </dependencies>
-<<<<<<< HEAD
     <build></build>
-=======
-    <build />
->>>>>>> f92b448e
 </project>