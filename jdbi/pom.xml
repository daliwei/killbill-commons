--- conflicted
+++ resolved
@@ -21,11 +21,7 @@
     <parent>
         <artifactId>killbill-commons</artifactId>
         <groupId>org.kill-bill.commons</groupId>
-<<<<<<< HEAD
-        <version>0.15.ha-SNAPSHOT</version>
-=======
-        <version>0.16.seventeen-SNAPSHOT</version>
->>>>>>> f07beb61
+        <version>0.16.ha-SNAPSHOT</version>
         <relativePath>../pom.xml</relativePath>
     </parent>
     <artifactId>killbill-jdbi</artifactId>
