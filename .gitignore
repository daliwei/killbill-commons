#
# https://github.com/github/gitignore/blob/master/Global/JetBrains.gitignore
#

# Covers JetBrains IDEs: IntelliJ, RubyMine, PhpStorm, AppCode, PyCharm, CLion, Android Studio and Webstorm
# Reference: https://intellij-support.jetbrains.com/hc/en-us/articles/206544839

# User-specific stuff:
.idea/**/workspace.xml
.idea/**/tasks.xml
.idea/dictionaries

# Sensitive or high-churn files:
.idea/**/dataSources/
.idea/**/dataSources.ids
.idea/**/dataSources.xml
.idea/**/dataSources.local.xml
.idea/**/sqlDataSources.xml
.idea/**/dynamic.xml
.idea/**/uiDesigner.xml

# Gradle:
.idea/**/gradle.xml
.idea/**/libraries

# CMake
cmake-build-debug/

# Mongo Explorer plugin:
.idea/**/mongoSettings.xml

## File-based project format:
*.iws

## Plugin-specific files:

# IntelliJ
/out/

# mpeltonen/sbt-idea plugin
.idea_modules/

# JIRA plugin
atlassian-ide-plugin.xml

# Cursive Clojure plugin
.idea/replstate.xml

# Crashlytics plugin (for Android Studio and IntelliJ)
com_crashlytics_export_strings.xml
crashlytics.properties
crashlytics-build.properties
fabric.properties

### Intellij+iml Patch ###
# Reason: https://github.com/joeblau/gitignore.io/issues/186#issuecomment-249601023

*.iml
modules.xml
.idea/misc.xml
*.ipr

### Misc. ###
.idea/kotlinc.xml
.idea/sbt.xml
.idea/vcs.xml
.idea/dbnavigator.xml

#
# https://github.com/github/gitignore/blob/master/Java.gitignore
#

# Compiled class file
*.class

# Log file
*.log

# BlueJ files
*.ctxt

# Mobile Tools for Java (J2ME)
.mtj.tmp/

# Package Files #
*.jar
*.war
*.ear
*.zip
*.tar.gz
*.rar

# virtual machine crash logs, see http://www.java.com/en/download/help/error_hotspot.xml
hs_err_pid*

#
# https://github.com/github/gitignore/blob/master/Maven.gitignore
#

target/
pom.xml.tag
pom.xml.releaseBackup
pom.xml.versionsBackup
pom.xml.next
release.properties
<<<<<<< HEAD
*.db

# Eclipse metadata
.classpath
.project
.settings/
=======
dependency-reduced-pom.xml
buildNumber.properties
.mvn/timing.properties

# Avoid ignoring Maven wrapper jar file (.jar files are usually ignored)
!/.mvn/wrapper/maven-wrapper.jar

#
# Misc.
#

*.db
logs/
.logs
>>>>>>> e9633c0a
<|MERGE_RESOLUTION|>--- conflicted
+++ resolved
@@ -103,14 +103,6 @@
 pom.xml.versionsBackup
 pom.xml.next
 release.properties
-<<<<<<< HEAD
-*.db
-
-# Eclipse metadata
-.classpath
-.project
-.settings/
-=======
 dependency-reduced-pom.xml
 buildNumber.properties
 .mvn/timing.properties
@@ -123,6 +115,10 @@
 #
 
 *.db
+
+# Eclipse metadata
+.classpath
+.project
+.settings/
 logs/
-.logs
->>>>>>> e9633c0a
+.logs