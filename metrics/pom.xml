--- conflicted
+++ resolved
@@ -4,11 +4,7 @@
     <parent>
         <artifactId>killbill-commons</artifactId>
         <groupId>org.kill-bill.commons</groupId>
-<<<<<<< HEAD
-        <version>0.21.2-SNAPSHOT</version>
-=======
         <version>0.21.3-SNAPSHOT</version>
->>>>>>> 2e8ae467
     </parent>
 
     <artifactId>killbill-metrics</artifactId>
