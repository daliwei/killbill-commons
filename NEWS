--- conflicted
+++ resolved
@@ -1,14 +1,12 @@
-<<<<<<< HEAD
-0.20.12
+0.21.0
     queue: Retry code logic
-=======
+
 0.20.13
     jdbi: add new config property org.killbill.dao.initializationFailFast
     Update to killbill-oss-parent 0.140.43
 
 0.20.12
     DO NOT USE
->>>>>>> aef96bb5
 
 0.20.11
     H2 support improvements
