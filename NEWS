--- conflicted
+++ resolved
@@ -1,14 +1,15 @@
-<<<<<<< HEAD
+0.21.2
+    Configure HikariCP leak detection
+
 0.21.1
     Add new apis to update notifications
 
 0.21.0
     Initial release against work-for-release-0.19.x -- mostly getting latest code from master
     queue: Retry code logic
-=======
+
 0.20.16
     Configure HikariCP leak detection
->>>>>>> 8f1db0cc
 
 0.20.15
     Update to killbill-oss-parent 0.140.47
