<<<<<<< HEAD
=======
0.21.2
    Configure HikariCP leak detection

>>>>>>> 2e8ae467
0.21.1
    Add new apis to update notifications

0.21.0
    Initial release against work-for-release-0.19.x -- mostly getting latest code from master
    queue: Retry code logic
<<<<<<< HEAD
0.20.17
    change org.killbill.dao.leakDetectionThreshold to TimeSpan
=======
>>>>>>> 2e8ae467

0.20.16
    Configure HikariCP leak detection

0.20.15
    Update to killbill-oss-parent 0.140.47
0.20.14
    Add missing api NotificationQueue#updateFutureNotificationFromTransaction to update json event

0.20.13
    jdbi: add new config property org.killbill.dao.initializationFailFast
    Update to killbill-oss-parent 0.140.43

0.20.12
    DO NOT USE

0.20.11
    H2 support improvements
    queue: enhance shutdown sequence

0.20.10
    Support unpooled database connections (mainly for PGBouncer)
    Update to killbill-oss-parent 0.140.32

0.20.9
    Update to killbill-oss-parent 0.140.30

0.20.8
    Fork jdbi-2.62 (performance patches)
    Update to killbill-oss-parent 0.140.29

0.20.7
    make sure to store the clock internally as UTC

0.20.6
    Fix PostgreSQL compatibility
    Update various third-party dependencies
    Update to killbill-oss-parent 0.140.22

0.20.5
    xmlloader: expose toURL helpers
    Update to killbill-oss-parent 0.140.15

0.20.4
    queue: add missing setters in ModelDao (performance)
    Update to killbill-oss-parent 0.140.13

0.20.3
    Add indexes for historical queries on queues
    Switch to streaming APIs for all queues searches
    MySQL embeddeddb compatibility with recent MariaDB Connector/J client

0.20.2
    Add queue apis for historical entries

0.20.1
    Add system property to didable XML validation

0.20
    automaton: ensure at least one enteringState transition is available

0.19
    Move embedded DBs to test-jars

0.18
    Update with latest HA branch

0.17
    0.15.1 merge for 0.17.x
    Update to killbill-oss-parent 0.103

0.16
    Update commons to 0.16 for KB release 0.17

0.15.2
    Fix inheritance bug in WithProfilingThreadPoolExecutor

0.15.1
    Make MemoryGlobalLocker re-entrant
    Update to killbill-oss-parent 0.94.1

0.15
    Enhance/simplify EmbeddedDB (testing using connection pooling)

0.14
    Fixed InMemoryPersistentBus implementation to correctly throw errors (instaed of swallowing them into guava)

0.13
    Set default value of 100 for notification queue capacity
    Make MemoryGlobalLocker sleep between retries
    Update to killbill-oss-parent 0.82

0.12
    Implement a BlockingRejectionExecutionHandler for the notificationQ

0.11
    update to latest org.mariadb.jdbc.MySQLDataSource
    Add DAO profiling data for queue

0.10
    Fixed issue in metrics

0.9
    Metrics work (Enhance @TimedResource annotation to include more info)

0.8
    Change WithProfilingThreadPoolExecutor to extend DynamicThreadPoolExecutorWithLoggingOnExceptions instead of raw ThreadPoolExecutor

0.7
    Fix issue with notification error count computation

0.6
    Add ability for GlobalLock to be reentrant

0.5
    Rework PersistentBus and NotificationQ dispatching

0.4
    PostgreSQL support
    Update to killbill-oss-parent 0.29
    Update default queue properties

0.3
    Remove BoneCP support
    org.killbill.dao.minIdle now defaults to 0
    Upgrade Dropwizard metrics (3.1.1), jDBI (2.59) and H2 (1.4.186)
    embeddeddb: default to MariaDB driver for MySQL
    https://github.com/killbill/killbill-commons/issues/5
    https://github.com/killbill/killbill-commons/issues/8
    Update to killbill-oss-parent 0.11

0.2.33
    Add auto-increment for the queue historical tables (which caused a lot of headaches because of how mysql implements the auto_increment)
    Minor buf fixes in queue search APIs

0.2.32
    Another fix for https://github.com/killbill/killbill-commons/issues/6
    New search APIs for the queues
    Update to killbill-oss-parent 0.9.10

0.2.31
    Refactor queue to remove deprecated Transmogrifier class and use jdbc Connection instead

0.2.30
    Attempt to fix https://github.com/killbill/killbill-commons/issues/6

0.2.29
    https://github.com/killbill/killbill/issues/226
    New Debug system property for Hostname (queue)

0.2.28
    Create ClockUtil to start encapsulating Clock functions

0.2.27
    Fix around MysqldResource (test)
    Code review integration

0.2.26
    Move to MariaDB and HikariCP (connection pool)
    Fix in queue for duplicate entries
    Fix for LowerToCamelBeanMapper when reading date
    jdbi: switch to HikariCP pool and MariaDB JDBC driver

0.2.25
    Skipped (build issues)

0.2.24
    Queue: fix duplicate entry issue when configured with sticky and multiple threads
    Update to killbill-oss-parent 0.7.26

0.2.23
    Fix inflightQ queue to allow multiple events to be submitted per transactions

0.2.22
    Queue perf improvement and bug fixes

0.2.21
    Update to killbill-oss-parent 0.7.21
    Lower default jdbi logging level
    Queue: performance improvements
      - Batch queries when possible
      - Optimize jdbi string template loading
      - Introduce DatabaseTransactionNotificationApi
      - Modify InflightQ algorithm to avoid polling

0.2.20
    profiling: add support for JAX-RS
    queue: remove harmless warning in DBBackedQueue
    Fix java 1.6 build
    Update to killbill-oss-parent 0.7.20

0.2.19
    Add support for profiling data
    Fix bug in inflightQ algorithm

0.2.18
    Minor change in the queue framework to inject a separate IDBI instance

0.2.17
    Minor automaton state machine tweaking (Exception handling, new apis)

0.2.16
    Introduce new automaton module
    Introduce new xmlloader module
    jdbi: extract DBIProvider, DaoConfig, DataSourceConnectionPoolingType and DataSourceProvider from killbill
    Update to killbill-oss-parent 0.7.11

0.2.15
    Second pass on the inflightQ algorithm for the queue

0.2.14
    Update to killbill-oss-parent 0.5.29
    Remove dependency on deprecated mxj libraries for MySQLStandaloneDB

0.2.13
    Introduce GenericStandaloneDB for database abstraction.

0.2.10
    Queue
      - Move com.ning.billing.QueueObjectMapper to com.ning.billing.queue.QueueObjectMapper
    Update to killbill-oss-parent 0.5.12

0.2.9
    Queue
      - Make ObjectMapper configurable
      - Enable JodaModule for default ObjectMapper on serialization

0.2.8
    Queue
      - Fix for https://github.com/killbill/killbill-commons/issues/2 (DefaultClock doesn't respect user timezone)

0.2.7
    JDBI
      - Import Slf4jLogging and RestartTransactionRunner from the skeleton

0.2.6
    Queue
      - Bug fix for getCountReadyEntries NotificationQueue APi
0.2.5
    Queue
      - Add ability to fecth for count of ready notifications (test purpose mostly)

0.2.4
    Queue
      - Add interface in NotificationQueueService to retrieve all NotificationQueues

0.2.3
    Queue
      - Remove MetricsRegistry static instance
      - Namespace bus options

0.2.2
    Queue
      - Make bus and notification queue table names configurable
      - Remove date constraints in notification queue search APIs
      - Update Metrics to 3.0.1
      - Namespace notification queue options
    Update to killbill-oss-parent 0.4.2

0.2.1
    embeddeddb: add MySQLStandaloneDB

0.2.0
    Update to killbill-oss-parent 0.3.7
    embeddeddb: add refreshTableNames API

0.1.8
    Update to killbill-oss-parent 0.3.3
    Code review integration for bus/notificationQ

0.1.7
    Update to killbill-oss-parent 0.3.2

0.1.6
    Update to killbill-oss-parent 0.3.1<|MERGE_RESOLUTION|>--- conflicted
+++ resolved
@@ -1,26 +1,22 @@
-<<<<<<< HEAD
-=======
 0.21.2
     Configure HikariCP leak detection
 
->>>>>>> 2e8ae467
 0.21.1
     Add new apis to update notifications
 
 0.21.0
     Initial release against work-for-release-0.19.x -- mostly getting latest code from master
     queue: Retry code logic
-<<<<<<< HEAD
+
 0.20.17
     change org.killbill.dao.leakDetectionThreshold to TimeSpan
-=======
->>>>>>> 2e8ae467
 
 0.20.16
     Configure HikariCP leak detection
 
 0.20.15
     Update to killbill-oss-parent 0.140.47
+
 0.20.14
     Add missing api NotificationQueue#updateFutureNotificationFromTransaction to update json event
 
