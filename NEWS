--- conflicted
+++ resolved
@@ -1,4 +1,3 @@
-<<<<<<< HEAD
 0.19
     Move embedded DBs to test-jars
 
@@ -11,10 +10,9 @@
 
 0.16
     Update commons to 0.16 for KB release 0.17
-=======
+
 0.15.2
     Fix inheritance bug in WithProfilingThreadPoolExecutor
->>>>>>> 67947b2e
 
 0.15.1
     Make MemoryGlobalLocker re-entrant
