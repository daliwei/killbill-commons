--- conflicted
+++ resolved
@@ -21,19 +21,11 @@
     <parent>
         <artifactId>killbill-oss-parent</artifactId>
         <groupId>org.kill-bill.billing</groupId>
-<<<<<<< HEAD
         <version>0.91.seventeen-SNAPSHOT</version>
     </parent>
     <groupId>org.kill-bill.commons</groupId>
     <artifactId>killbill-commons</artifactId>
-    <version>0.15.seventeen-SNAPSHOT</version>
-=======
-        <version>0.91</version>
-    </parent>
-    <groupId>org.kill-bill.commons</groupId>
-    <artifactId>killbill-commons</artifactId>
-    <version>0.16-SNAPSHOT</version>
->>>>>>> 683c58ea
+    <version>0.16.seventeen-SNAPSHOT</version>
     <packaging>pom</packaging>
     <name>killbill-commons</name>
     <description>Kill Bill reusable Java components</description>
